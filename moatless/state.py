--- conflicted
+++ resolved
@@ -12,16 +12,13 @@
     FileWithSpans,
     Message,
 )
-<<<<<<< HEAD
 from copy import deepcopy
 from inspect import signature
 import inspect
 from typing import Any, Dict
-=======
 from moatless.workspace import Workspace
 
 logger = logging.getLogger(__name__)
->>>>>>> 323582b8
 
 
 class AgenticState(ABC, BaseModel):
@@ -125,16 +122,12 @@
         """
         raise NotImplementedError
 
-<<<<<<< HEAD
     @classmethod
     def copy_state(cls, state: 'AgenticState', loop: 'AgenticLoop') -> 'AgenticState':
         """Class method to create a deep copy of a state."""
         return state.deep_copy(loop)
     
-    def stop_words(self) -> Optional[List[str]]:
-=======
     def stop_words(self) -> list[str] | None:
->>>>>>> 323582b8
         return None
 
 
