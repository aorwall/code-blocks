--- conflicted
+++ resolved
@@ -187,7 +187,6 @@
     )
 
 
-<<<<<<< HEAD
 def checkout_commit(path, commit):
     try:
         result = subprocess.run(
@@ -202,7 +201,8 @@
         print(f"Git reset failed with exit code {e.returncode}")
         print(f"Error output: {e.stderr}")
         raise
-=======
+
+        
 def checkout_commit(repo_dir, commit_hash):
     try:
         subprocess.run(
@@ -215,8 +215,6 @@
     except subprocess.CalledProcessError as e:
         logger.error(e.stderr)
         raise e
->>>>>>> 323582b8
-
     try:
         result = subprocess.run(
             ["git", "clean", "-fd"],
